<<<<<<< HEAD
# x4js

**x4js framework repository**
=======
# x4js framework

This is the x4 framework repository.
>>>>>>> 464ed268

You will find the documentation & tutorials [Here](https://x4js.org)<|MERGE_RESOLUTION|>--- conflicted
+++ resolved
@@ -1,11 +1,5 @@
-<<<<<<< HEAD
-# x4js
-
-**x4js framework repository**
-=======
 # x4js framework
 
 This is the x4 framework repository.
->>>>>>> 464ed268
 
 You will find the documentation & tutorials [Here](https://x4js.org)